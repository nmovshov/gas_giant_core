--- conflicted
+++ resolved
@@ -111,32 +111,17 @@
     with a CONSTANT density, keeping TOTAL MASS fixed.
     """
 
-<<<<<<< HEAD
-    # Some minimal input control
-    assert np.isscalar(N) and N > 0, "Input 1 should be positive scalar (N)"
-
-=======
->>>>>>> f93badb2
     # We start with a reference Jupiter
     svec, dvec = reference_jupiter(N)
 
     # First we need to determine where the core goes
     Mc = Mc*5.972e24 # remember Mc is given in earth masses
-<<<<<<< HEAD
     indc = 12 # REPLACE WITH INDEX OF CLOSEST CUMULATIVE MASS (HINT: look at planet_analyzers module)
-=======
-    indc = np.argmin(np.abs(Mc - pa.mass_variable(svec, dvec)))
->>>>>>> f93badb2
     Rc = svec[indc]
     rhoc = Mc/(4*np.pi/3*Rc**3)
 
     # Put constant rhoc in dvec[indc:]
     dvec[indc:] = rhoc
-<<<<<<< HEAD
-
-    # Verify we do not deviate too much from known total mass
-    from observables import Jupiter
-    #assert(np.abs(pa.mass(svec, dvec) - Jupiter.M)/Jupiter.M < 2/N)
 
     # And return
     return (svec, dvec)
@@ -147,9 +132,6 @@
     Starting with a reference Jupiter, we replace an inner Mc (in earth masses)
     with a LINEAR density, keeping TOTAL MASS AND CENTRAL DENSITY fixed.
     """
-
-    # Some minimal input control
-    assert np.isscalar(N) and N > 0, "Input 1 should be positive scalar (N)"
 
     # We start with a reference Jupiter
     svec, dvec = reference_jupiter(N)
@@ -168,52 +150,14 @@
     # Finally, we define linear density in dvec[indc:]
     dvec[indc:] = rhoc + slope*zvec[indc:]
 
-    # Verify we do not deviate too much from known total mass
-    from observables import Jupiter
-    #assert(np.abs(pa.mass(svec, dvec) - Jupiter.M)/Jupiter.M < 2/N)
-=======
-
-    # And return
-    return (svec, dvec)
-
-def type_2_jupiter(N, Mc):
-    """Type 2 is our name for a profile with a linear density core.
-
-    Starting with a reference Jupiter, we replace an inner Mc (in earth masses)
-    with a LINEAR density, keeping TOTAL MASS AND CENTRAL DENSITY fixed.
-    """
-
-    # We start with a reference Jupiter
-    svec, dvec = reference_jupiter(N)
-    zvec = svec/svec[0]
-
-    # First we need to determine where the core goes
-    Mc = Mc*5.972e24 # remember Mc is given in earth masses
-    indc = np.argmin(np.abs(Mc - pa.mass_variable(svec, dvec)))
-    Zc = zvec[indc]
-
-    # Next we determine the linear slope, matching Mc
-    rhoc = dvec[-1]
-    rhoe = (Mc/svec[0]**3)/(np.pi*Zc**3) - rhoc/3
-    slope = (rhoe - rhoc)/Zc
-
-    # Finally, we define linear density in dvec[indc:]
-    dvec[indc:] = rhoc + slope*zvec[indc:]
->>>>>>> f93badb2
-
     # And return
     return (svec, dvec)
 
 if __name__ == '__main__':
     print("alo world")
     import planet_plotters
-<<<<<<< HEAD
-    jupi = type_2_jupiter(128,30)
-    planet_plotters.rho_of_s(*jupi)
-=======
     import planet_analyzers
     from observables import Jupiter
     jupi = reference_jupiter(128)
     planet_plotters.rho_of_s(*jupi)
-    print("mass is {} Mj".format(planet_analyzers.mass(*jupi)/Jupiter.M))
->>>>>>> f93badb2
+    print("mass is {} Mj".format(planet_analyzers.mass(*jupi)/Jupiter.M))